--- conflicted
+++ resolved
@@ -10,12 +10,8 @@
 import {IRewardsVault} from "./interfaces/IRewardsVault.sol";
 
 /**
-<<<<<<< HEAD
- * @title Reward Pool Contract for Execution Layer
+ * @title Execution Layer and MEV Rewards Vault
  * This contract manages the reward distribution and withdrawal for the Lynx Execution Layer.
-=======
- * @title Execution Layer and MEV Rewards Vault
->>>>>>> f7f15765
  */
 contract LynxExecutionLayerRewardsVault is
     Initializable,
@@ -145,16 +141,12 @@
      *
      * ======================================================================================
      */
-<<<<<<< HEAD
 
     /**
      * @dev Allows a user to join the rewards vault pool.
      * @param claimaddr The address of the user joining the pool.
      * @param amount The amount of tokens to be deposited into the pool.
      */
-=======
-    // to join the reward vault
->>>>>>> f7f15765
     function joinVault(
         address claimaddr,
         uint256 amount
@@ -177,15 +169,11 @@
         emit VaultJoined(claimaddr, amount);
     }
 
-<<<<<<< HEAD
     /**
      * @dev Allows a user to leave the rewards vault pool.
      * @param claimaddr The address of the user leaving the pool.
      * @param amount The amount of tokens to be withdrawn from the pool.
      */
-=======
-    // to leave a vault
->>>>>>> f7f15765
     function leaveVault(
         address claimaddr,
         uint256 amount
@@ -387,31 +375,21 @@
      *
      * ======================================================================================
      */
-<<<<<<< HEAD
 
     /**
      * @dev Emitted when an address joins the pool by depositing funds.
-     * @param claimaddr The address of the user who joined the pool.
+     * @param claimaddr The address of the user who joined the vault.
      * @param amount The amount deposited by the user.
      */
-    event PoolJoined(address claimaddr, uint256 amount);
+    event VaultJoined(address claimaddr, uint256 amount);
 
     /**
      * @dev Emitted when an address leaves the pool by withdrawing funds.
      * @param claimaddr The address of the user who left the pool.
      * @param amount The amount withdrawn by the user.
      */
-    event PoolLeft(address claimaddr, uint256 amount);
-
-    /**
-     * @dev Emitted when an address claims their reward.
-     * @param beneficiary The address of the user who claimed the reward.
-     * @param amount The amount of reward claimed by the user.
-     */
-=======
-    event VaultJoined(address claimaddr, uint256 amount);
     event VaultLeft(address claimaddr, uint256 amount);
->>>>>>> f7f15765
+
     event Claimed(address beneficiary, uint256 amount);
 
     /**
